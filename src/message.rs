use std::{
    fmt::Debug,
    mem,
    sync::{Arc, RwLock},
    thread::{self, JoinHandle},
};

use crossbeam::channel::Receiver;
use tracing::{error, info};

use crate::{
    error::{AlpenGlowError, AlpenGlowResult},
    message::solana_alpenglow_message::VoteMessage,
};

pub trait AlpenGlowMessage: Debug + Sized + Sync + Send {
    const MAX_MESSAGE_LEN_BYTES: u16;
    const MESSAGE_DATA_START: usize;
    const MESSAGE_LEN_START: usize;
<<<<<<< HEAD
=======
    const MESSAGE_TYPE_START: usize;
>>>>>>> ce7641f5
    fn message_type(&self) -> MessageType;
    fn message_len(&self) -> u16;
    fn pack(&self) -> Vec<u8>;
    fn unpack(bytes: &[u8]) -> AlpenGlowResult<Self>;
<<<<<<< HEAD
=======
    fn unpack_batch(bytes: &[u8]) -> AlpenGlowResult<Vec<Self>>;
>>>>>>> ce7641f5
    fn data(&self) -> Vec<u8>;
}

pub type MessageLen = u16;

pub type Hash = [u8; 64];

pub type Slot = u16;

#[derive(Debug, Clone, Copy)]
#[repr(u8)]
pub enum MessageType {
    Ping,
    DataShred,
    ACK,
    Vote,
}

impl MessageType {
    fn size() -> usize {
        mem::size_of::<MessageType>()
    }
}

impl TryFrom<u8> for MessageType {
    type Error = AlpenGlowError;
    fn try_from(value: u8) -> AlpenGlowResult<MessageType> {
        match value {
            0 => Ok(MessageType::Ping),
            1 => Ok(MessageType::DataShred),
            2 => Ok(MessageType::ACK),
            3 => Ok(MessageType::Vote),
            _ => Err(AlpenGlowError::InvalidMessage),
        }
    }
}

pub struct MessageProcesser;

impl MessageProcesser {
    pub fn spawn_with_receiver<T: AlpenGlowMessage>(
        rx: Receiver<Vec<u8>>,
        message_pool: Arc<RwLock<impl AlpenGlowMessagePool<Message = T> + 'static>>,
    ) -> JoinHandle<()> {
        info!("spawn : messagsProcesserThread");
        let message_pool = Arc::clone(&message_pool);
        thread::spawn(move || {
            while let Ok(m) = rx.recv() {
<<<<<<< HEAD
                match T::unpack(m.as_slice()) {
                    Ok(m) => {
                        if let Ok(mut mp) = message_pool.write() {
                            let msg_type = m.message_type();
                            let vote_msg = unsafe { VoteMessage::unpack(m.data().as_slice()) }.ok();
                            match mp.store(m) {
                                Ok(()) => {
                                    info!("alpenglowMessagePool : push msg {:?}", msg_type);
                                    if let Some(vote_msg) = vote_msg {
                                        vote_msg.log();
                                    }
                                }
                                Err(e) => error!(
                                    "alpenglowMessagePool : error({}) pushing msg {:?}",
                                    e, msg_type
                                ),
=======
                match T::unpack_batch(m.as_slice()) {
                    Ok(m) => {
                        if let Ok(mut mp) = message_pool.write() {
                            let messages_len = m.len();
                            match mp.store_batch(m) {
                                Ok(()) => {
                                    info!("alpenglowMessagePool : push msgs {:?}", messages_len);
                                }
                                Err(e) => {
                                    error!("alpenglowMessagePool : error({}) pushing msgs", e)
                                }
>>>>>>> ce7641f5
                            }
                        }
                    }
                    Err(e) => error!("alpenglowMessagePool : err unpacking msg {:?}", e),
                }
            }
        })
    }
}

pub trait AlpenGlowMessagePool: Send + Sync {
    type PoolMessage;
    type Message: AlpenGlowMessage;
    fn store(&mut self, msg: Self::Message) -> AlpenGlowResult<()>;
    fn store_batch(&mut self, msgs: Vec<Self::Message>) -> AlpenGlowResult<()>;
    fn get_msgs_by_type(&self, msg_type: MessageType) -> &[Self::PoolMessage];
    fn get_vote_messages_by_block_hash(&self, block_hash: Hash) -> Vec<&Self::PoolMessage>;
    fn get_vote_messages_by_slot(&self, slot: Slot) -> Vec<&Self::PoolMessage>;
}

pub mod solana_alpenglow_message {

    use std::{
        fmt::Debug,
        mem,
        sync::{Arc, RwLock},
    };

<<<<<<< HEAD
    use tracing::info;
=======
    use tracing::{error, info};
>>>>>>> ce7641f5

    use crate::{
        error::{AlpenGlowError, AlpenGlowResult},
        message::{AlpenGlowMessage, AlpenGlowMessagePool, Hash, MessageLen, MessageType, Slot},
    };

    pub struct SolanaMessage {
        message_type: MessageType,
        message_len: u16,
        data: Vec<u8>,
    }

    impl Debug for SolanaMessage {
        fn fmt(&self, f: &mut std::fmt::Formatter<'_>) -> std::fmt::Result {
            write!(
                f,
                "SolanaMessage(type {:?}, data {:?})",
                self.message_type,
                self.data.as_slice()
            )
        }
    }

    impl SolanaMessage {
        pub fn from_bytes_and_type(data: Vec<u8>, msg_type: MessageType) -> SolanaMessage {
            Self {
                message_len: data.len() as u16,
                data,
                message_type: msg_type,
            }
        }
    }

    impl AlpenGlowMessage for SolanaMessage {
        const MAX_MESSAGE_LEN_BYTES: u16 = 1024; // 1 MB

        const MESSAGE_DATA_START: usize = 3;
<<<<<<< HEAD
        const MESSAGE_LEN_START: usize = 1;
=======
        const MESSAGE_TYPE_START: usize = 1;
        const MESSAGE_LEN_START: usize = 0;
>>>>>>> ce7641f5

        fn pack(&self) -> Vec<u8> {
            let len_bytes: [u8; 2] = self.message_len.to_le_bytes();
            let mut buffer = Vec::with_capacity(
                MessageType::size() + mem::size_of::<MessageLen>() + self.message_len as usize,
            );

            buffer.extend_from_slice(&len_bytes);

<<<<<<< HEAD
=======
            buffer.push(self.message_type as u8);

>>>>>>> ce7641f5
            buffer.extend_from_slice(self.data.as_slice());

            buffer
        }

        fn unpack(bytes: &[u8]) -> AlpenGlowResult<Self> {
            if bytes.len() as u16 > Self::MAX_MESSAGE_LEN_BYTES {
                return Err(AlpenGlowError::InvalidMessage);
            }
<<<<<<< HEAD
            let message_type = MessageType::try_from(bytes[0])?;

            let message_len = MessageLen::from_le_bytes(
                bytes[Self::MESSAGE_LEN_START..=2]
=======
            let message_len = MessageLen::from_le_bytes(
                bytes[Self::MESSAGE_LEN_START..Self::MESSAGE_LEN_START + 2]
>>>>>>> ce7641f5
                    .try_into()
                    .map_err(|_| AlpenGlowError::InvalidMessage)?,
            );

<<<<<<< HEAD
            Ok(SolanaMessage {
                message_type,
                message_len,
                data: bytes[Self::MESSAGE_DATA_START..].to_vec(),
            })
        }

=======
            let message_type = MessageType::try_from(bytes[2])?;

            Ok(SolanaMessage {
                message_type,
                message_len,
                data: bytes
                    [Self::MESSAGE_DATA_START..(Self::MESSAGE_DATA_START + message_len as usize)]
                    .to_vec(),
            })
        }

        fn unpack_batch(bytes: &[u8]) -> AlpenGlowResult<Vec<Self>> {
            if bytes.len() as u16 > Self::MAX_MESSAGE_LEN_BYTES {
                return Err(AlpenGlowError::InvalidMessage);
            }

            let mut messages = Vec::new();

            let end = bytes.len();
            let mut cur = 0;

            while cur < end {
                let message_len = MessageLen::from_le_bytes(
                    bytes[cur + Self::MESSAGE_LEN_START..(cur + Self::MESSAGE_LEN_START + 2)]
                        .try_into()
                        .map_err(|_| AlpenGlowError::InvalidMessage)?,
                );

                let read_end_index = cur + message_len as usize + 2 + 1;
                match Self::unpack(&bytes[cur..read_end_index]) {
                    Ok(m) => {
                        messages.push(m);
                    }
                    Err(e) => error!("error unpacking {}", e),
                }

                cur = read_end_index;
            }

            Ok(messages)
        }

>>>>>>> ce7641f5
        fn message_len(&self) -> u16 {
            self.message_len
        }

        fn message_type(&self) -> MessageType {
            self.message_type
        }

        fn data(&self) -> Vec<u8> {
            self.data.to_vec()
        }
    }

    #[derive(Clone, Debug)]
    pub struct VoteMessage {
        pub vote: bool,
        pub block: Hash,
        pub slot: Slot,
    }

    impl VoteMessage {
        const LEN: u16 = 1 + 64 + 2;
        pub unsafe fn unpack(bytes: &[u8]) -> AlpenGlowResult<VoteMessage> {
            if bytes.len() as u16 != Self::LEN {
                return Err(AlpenGlowError::InvalidMessage);
            }
            let vote = bytes[0] > 0;
            let block: Hash = bytes[1..65]
                .try_into()
                .map_err(|_| AlpenGlowError::InvalidMessage)?;

            let slot: Slot = u16::from_le_bytes(
                bytes[65..67]
                    .try_into()
                    .map_err(|_| AlpenGlowError::InvalidMessage)?,
            );

<<<<<<< HEAD
            Ok(Self { vote, slot, block })
=======
            let vote_msg = Self { vote, slot, block };
            Ok(vote_msg)
>>>>>>> ce7641f5
        }

        pub fn pack(&self) -> Vec<u8> {
            let mut buf = Vec::new();

            buf.push(self.vote as u8);

            buf.extend_from_slice(self.block.as_slice());

            buf.extend_from_slice(self.slot.to_le_bytes().as_slice());

            buf
        }

        pub fn from_solana_message(msg: &SolanaMessage) -> AlpenGlowResult<VoteMessage> {
            unsafe { VoteMessage::unpack(&msg.data) }
        }

        pub fn log(&self) {
            info!(
                "VoteMesage(vote : {} , block_hash : {}",
                self.vote,
                bs58::encode(self.block.as_slice()).into_string()
            )
        }
    }

    pub struct SolanaMessagePool {
        pub vote_messages: Vec<VoteMessage>,
    }

    impl SolanaMessagePool {
        pub fn init() -> Arc<RwLock<Self>> {
            Arc::new(RwLock::new(Self {
                vote_messages: Vec::new(),
            }))
        }
    }

    impl AlpenGlowMessagePool for SolanaMessagePool {
        type PoolMessage = VoteMessage;
        type Message = SolanaMessage;

        fn store(&mut self, msg: SolanaMessage) -> AlpenGlowResult<()> {
            let vote_msg = VoteMessage::from_solana_message(&msg)?;
            self.vote_messages.push(vote_msg);
            Ok(())
        }

        fn store_batch(&mut self, msgs: Vec<SolanaMessage>) -> AlpenGlowResult<()> {
            for m in msgs {
<<<<<<< HEAD
                if let Ok(m) = VoteMessage::from_solana_message(&m) {
                    self.vote_messages.push(m);
=======
                match VoteMessage::from_solana_message(&m) {
                    Ok(m) => {
                        m.log();
                        self.vote_messages.push(m);
                    }
                    Err(e) => println!("err {:?}", e),
>>>>>>> ce7641f5
                }
            }

            Ok(())
        }

        fn get_msgs_by_type(&self, msg_type: MessageType) -> &[VoteMessage] {
            match msg_type {
                MessageType::Vote => self.vote_messages.as_slice(),
                _ => panic!("not impl"),
            }
        }

        fn get_vote_messages_by_block_hash(&self, block_hash: Hash) -> Vec<&VoteMessage> {
            self.vote_messages
                .iter()
                .filter(|v| v.block == block_hash)
                .collect::<Vec<_>>()
        }

        fn get_vote_messages_by_slot(&self, slot: Slot) -> Vec<&VoteMessage> {
            self.vote_messages
                .iter()
                .filter(|v| v.slot == slot)
                .collect::<Vec<_>>()
        }
    }
}<|MERGE_RESOLUTION|>--- conflicted
+++ resolved
@@ -1,6 +1,7 @@
 use std::{
     fmt::Debug,
     mem,
+    net::SocketAddrV4,
     sync::{Arc, RwLock},
     thread::{self, JoinHandle},
 };
@@ -8,27 +9,19 @@
 use crossbeam::channel::Receiver;
 use tracing::{error, info};
 
-use crate::{
-    error::{AlpenGlowError, AlpenGlowResult},
-    message::solana_alpenglow_message::VoteMessage,
-};
+use crate::error::{AlpenGlowError, AlpenGlowResult};
 
 pub trait AlpenGlowMessage: Debug + Sized + Sync + Send {
-    const MAX_MESSAGE_LEN_BYTES: u16;
     const MESSAGE_DATA_START: usize;
     const MESSAGE_LEN_START: usize;
-<<<<<<< HEAD
-=======
     const MESSAGE_TYPE_START: usize;
->>>>>>> ce7641f5
+    fn sender(&self) -> &SocketAddrV4;
+    fn receiver(&self) -> &SocketAddrV4;
     fn message_type(&self) -> MessageType;
     fn message_len(&self) -> u16;
     fn pack(&self) -> Vec<u8>;
     fn unpack(bytes: &[u8]) -> AlpenGlowResult<Self>;
-<<<<<<< HEAD
-=======
     fn unpack_batch(bytes: &[u8]) -> AlpenGlowResult<Vec<Self>>;
->>>>>>> ce7641f5
     fn data(&self) -> Vec<u8>;
 }
 
@@ -36,7 +29,7 @@
 
 pub type Hash = [u8; 64];
 
-pub type Slot = u16;
+pub type Slot = u64;
 
 #[derive(Debug, Clone, Copy)]
 #[repr(u8)]
@@ -66,6 +59,18 @@
     }
 }
 
+pub fn pack_socket_add_v4(addr: &SocketAddrV4) -> Vec<u8> {
+    let ip = addr.ip().octets();
+    let port: [u8; 2] = addr.port().to_le_bytes().try_into().expect("err ip");
+
+    let mut buffer = Vec::new();
+
+    buffer.extend_from_slice(&ip);
+    buffer.extend_from_slice(&port);
+
+    buffer
+}
+
 pub struct MessageProcesser;
 
 impl MessageProcesser {
@@ -77,24 +82,6 @@
         let message_pool = Arc::clone(&message_pool);
         thread::spawn(move || {
             while let Ok(m) = rx.recv() {
-<<<<<<< HEAD
-                match T::unpack(m.as_slice()) {
-                    Ok(m) => {
-                        if let Ok(mut mp) = message_pool.write() {
-                            let msg_type = m.message_type();
-                            let vote_msg = unsafe { VoteMessage::unpack(m.data().as_slice()) }.ok();
-                            match mp.store(m) {
-                                Ok(()) => {
-                                    info!("alpenglowMessagePool : push msg {:?}", msg_type);
-                                    if let Some(vote_msg) = vote_msg {
-                                        vote_msg.log();
-                                    }
-                                }
-                                Err(e) => error!(
-                                    "alpenglowMessagePool : error({}) pushing msg {:?}",
-                                    e, msg_type
-                                ),
-=======
                 match T::unpack_batch(m.as_slice()) {
                     Ok(m) => {
                         if let Ok(mut mp) = message_pool.write() {
@@ -106,7 +93,6 @@
                                 Err(e) => {
                                     error!("alpenglowMessagePool : error({}) pushing msgs", e)
                                 }
->>>>>>> ce7641f5
                             }
                         }
                     }
@@ -132,21 +118,25 @@
     use std::{
         fmt::Debug,
         mem,
+        net::{Ipv4Addr, SocketAddrV4},
         sync::{Arc, RwLock},
     };
 
-<<<<<<< HEAD
-    use tracing::info;
-=======
-    use tracing::{error, info};
->>>>>>> ce7641f5
+    use solana_pubkey::Pubkey;
+    use tracing::{error, info, warn};
 
     use crate::{
         error::{AlpenGlowError, AlpenGlowResult},
-        message::{AlpenGlowMessage, AlpenGlowMessagePool, Hash, MessageLen, MessageType, Slot},
+        message::{
+            AlpenGlowMessage, AlpenGlowMessagePool, Hash, MessageLen, MessageType, Slot,
+            pack_socket_add_v4,
+        },
+        network::MAX_QUIC_MESSAGE_BYTES,
     };
 
     pub struct SolanaMessage {
+        sender: SocketAddrV4,
+        receiver: SocketAddrV4,
         message_type: MessageType,
         message_len: u16,
         data: Vec<u8>,
@@ -164,73 +154,95 @@
     }
 
     impl SolanaMessage {
-        pub fn from_bytes_and_type(data: Vec<u8>, msg_type: MessageType) -> SolanaMessage {
+        pub fn build(
+            data: Vec<u8>,
+            msg_type: MessageType,
+            sender: SocketAddrV4,
+            receiver: SocketAddrV4,
+        ) -> SolanaMessage {
             Self {
                 message_len: data.len() as u16,
                 data,
                 message_type: msg_type,
+                sender,
+                receiver,
             }
         }
     }
 
     impl AlpenGlowMessage for SolanaMessage {
-        const MAX_MESSAGE_LEN_BYTES: u16 = 1024; // 1 MB
-
-        const MESSAGE_DATA_START: usize = 3;
-<<<<<<< HEAD
-        const MESSAGE_LEN_START: usize = 1;
-=======
-        const MESSAGE_TYPE_START: usize = 1;
-        const MESSAGE_LEN_START: usize = 0;
->>>>>>> ce7641f5
+        const MESSAGE_DATA_START: usize = 15;
+        const MESSAGE_TYPE_START: usize = 14;
+        const MESSAGE_LEN_START: usize = 12;
+
+        fn sender(&self) -> &SocketAddrV4 {
+            &self.sender
+        }
+
+        fn receiver(&self) -> &SocketAddrV4 {
+            &self.receiver
+        }
 
         fn pack(&self) -> Vec<u8> {
             let len_bytes: [u8; 2] = self.message_len.to_le_bytes();
             let mut buffer = Vec::with_capacity(
-                MessageType::size() + mem::size_of::<MessageLen>() + self.message_len as usize,
+                mem::size_of::<SocketAddrV4>()
+                    + mem::size_of::<MessageLen>()
+                    + MessageType::size()
+                    + self.message_len as usize,
             );
 
+            buffer.extend_from_slice(&pack_socket_add_v4(&self.sender));
+
+            buffer.extend_from_slice(&pack_socket_add_v4(&self.receiver));
+
             buffer.extend_from_slice(&len_bytes);
 
-<<<<<<< HEAD
-=======
             buffer.push(self.message_type as u8);
 
->>>>>>> ce7641f5
             buffer.extend_from_slice(self.data.as_slice());
 
             buffer
         }
 
         fn unpack(bytes: &[u8]) -> AlpenGlowResult<Self> {
-            if bytes.len() as u16 > Self::MAX_MESSAGE_LEN_BYTES {
+            if bytes.len() as u64 > MAX_QUIC_MESSAGE_BYTES {
                 return Err(AlpenGlowError::InvalidMessage);
             }
-<<<<<<< HEAD
-            let message_type = MessageType::try_from(bytes[0])?;
-
-            let message_len = MessageLen::from_le_bytes(
-                bytes[Self::MESSAGE_LEN_START..=2]
-=======
+
+            let sender = {
+                let ip = (bytes[0], bytes[1], bytes[2], bytes[3]);
+                let port = u16::from_le_bytes(
+                    bytes[4..6]
+                        .try_into()
+                        .map_err(|_| AlpenGlowError::InvalidMessage)?,
+                );
+
+                SocketAddrV4::new(Ipv4Addr::new(ip.0, ip.1, ip.2, ip.3), port)
+            };
+
+            let receiver = {
+                let ip = (bytes[6], bytes[7], bytes[8], bytes[9]);
+                let port = u16::from_le_bytes(
+                    bytes[10..12]
+                        .try_into()
+                        .map_err(|_| AlpenGlowError::InvalidMessage)?,
+                );
+
+                SocketAddrV4::new(Ipv4Addr::new(ip.0, ip.1, ip.2, ip.3), port)
+            };
+
             let message_len = MessageLen::from_le_bytes(
                 bytes[Self::MESSAGE_LEN_START..Self::MESSAGE_LEN_START + 2]
->>>>>>> ce7641f5
                     .try_into()
                     .map_err(|_| AlpenGlowError::InvalidMessage)?,
             );
 
-<<<<<<< HEAD
+            let message_type = MessageType::try_from(bytes[Self::MESSAGE_TYPE_START])?;
+
             Ok(SolanaMessage {
-                message_type,
-                message_len,
-                data: bytes[Self::MESSAGE_DATA_START..].to_vec(),
-            })
-        }
-
-=======
-            let message_type = MessageType::try_from(bytes[2])?;
-
-            Ok(SolanaMessage {
+                sender,
+                receiver,
                 message_type,
                 message_len,
                 data: bytes
@@ -240,23 +252,26 @@
         }
 
         fn unpack_batch(bytes: &[u8]) -> AlpenGlowResult<Vec<Self>> {
-            if bytes.len() as u16 > Self::MAX_MESSAGE_LEN_BYTES {
+            if bytes.len() as u64 > MAX_QUIC_MESSAGE_BYTES {
                 return Err(AlpenGlowError::InvalidMessage);
             }
 
             let mut messages = Vec::new();
 
             let end = bytes.len();
-            let mut cur = 0;
+            let mut cur = 0; // Pubkey offset
 
             while cur < end {
                 let message_len = MessageLen::from_le_bytes(
-                    bytes[cur + Self::MESSAGE_LEN_START..(cur + Self::MESSAGE_LEN_START + 2)]
+                    bytes[cur + Self::MESSAGE_LEN_START..(cur + Self::MESSAGE_TYPE_START)]
                         .try_into()
                         .map_err(|_| AlpenGlowError::InvalidMessage)?,
                 );
 
-                let read_end_index = cur + message_len as usize + 2 + 1;
+                println!("message len {}", message_len);
+
+                let read_end_index = cur + 32 + 2 + 1 + message_len as usize;
+
                 match Self::unpack(&bytes[cur..read_end_index]) {
                     Ok(m) => {
                         messages.push(m);
@@ -270,7 +285,6 @@
             Ok(messages)
         }
 
->>>>>>> ce7641f5
         fn message_len(&self) -> u16 {
             self.message_len
         }
@@ -286,39 +300,48 @@
 
     #[derive(Clone, Debug)]
     pub struct VoteMessage {
+        pub voter_address: Pubkey,
         pub vote: bool,
         pub block: Hash,
         pub slot: Slot,
     }
 
     impl VoteMessage {
-        const LEN: u16 = 1 + 64 + 2;
+        const LEN: u16 = 32 + 1 + 64 + 8;
         pub unsafe fn unpack(bytes: &[u8]) -> AlpenGlowResult<VoteMessage> {
             if bytes.len() as u16 != Self::LEN {
                 return Err(AlpenGlowError::InvalidMessage);
             }
-            let vote = bytes[0] > 0;
-            let block: Hash = bytes[1..65]
-                .try_into()
-                .map_err(|_| AlpenGlowError::InvalidMessage)?;
-
-            let slot: Slot = u16::from_le_bytes(
-                bytes[65..67]
+            let voter_address = Pubkey::new_from_array(
+                bytes[0..32]
                     .try_into()
                     .map_err(|_| AlpenGlowError::InvalidMessage)?,
             );
-
-<<<<<<< HEAD
-            Ok(Self { vote, slot, block })
-=======
-            let vote_msg = Self { vote, slot, block };
+            let vote = bytes[32] > 0;
+            let block: Hash = bytes[33..97]
+                .try_into()
+                .map_err(|_| AlpenGlowError::InvalidMessage)?;
+
+            let slot: Slot = u64::from_le_bytes(
+                bytes[97..105]
+                    .try_into()
+                    .map_err(|_| AlpenGlowError::InvalidMessage)?,
+            );
+
+            let vote_msg = Self {
+                vote,
+                slot,
+                block,
+                voter_address,
+            };
             Ok(vote_msg)
->>>>>>> ce7641f5
         }
 
         pub fn pack(&self) -> Vec<u8> {
             let mut buf = Vec::new();
 
+            buf.extend_from_slice(self.voter_address.as_array());
+
             buf.push(self.vote as u8);
 
             buf.extend_from_slice(self.block.as_slice());
@@ -334,21 +357,75 @@
 
         pub fn log(&self) {
             info!(
-                "VoteMesage(vote : {} , block_hash : {}",
+                "VoteMessage(voter {}, vote : {} , block_hash : {}, slot:  {}",
+                self.voter_address,
                 self.vote,
-                bs58::encode(self.block.as_slice()).into_string()
+                bs58::encode(self.block.as_slice()).into_string(),
+                self.slot
+            )
+        }
+    }
+
+    #[derive(Clone, Debug)]
+    pub struct PingMessage {
+        pub node_address: Pubkey,
+        pub message: Vec<u8>,
+    }
+
+    impl PingMessage {
+        const LEN: u16 = 32 + 32;
+        pub unsafe fn unpack(bytes: &[u8]) -> AlpenGlowResult<PingMessage> {
+            if bytes.len() as u16 != Self::LEN {
+                return Err(AlpenGlowError::InvalidMessage);
+            }
+            let node_address = Pubkey::new_from_array(
+                bytes[0..32]
+                    .try_into()
+                    .map_err(|_| AlpenGlowError::InvalidMessage)?,
+            );
+
+            let message = bytes[32..64].to_vec();
+
+            let ping_msg = Self {
+                node_address,
+                message,
+            };
+            Ok(ping_msg)
+        }
+
+        pub fn pack(&self) -> Vec<u8> {
+            let mut buf = Vec::new();
+
+            buf.extend_from_slice(self.node_address.as_array());
+
+            buf.extend_from_slice(self.message.as_slice());
+
+            buf
+        }
+
+        pub fn from_solana_message(msg: &SolanaMessage) -> AlpenGlowResult<PingMessage> {
+            unsafe { PingMessage::unpack(&msg.data) }
+        }
+
+        pub fn log(&self) {
+            info!(
+                "PingMessage(node {}, message : {}",
+                self.node_address.to_string(),
+                String::from_utf8_lossy(&self.message).to_string(),
             )
         }
     }
 
     pub struct SolanaMessagePool {
         pub vote_messages: Vec<VoteMessage>,
+        pub ping_messages: Vec<PingMessage>,
     }
 
     impl SolanaMessagePool {
         pub fn init() -> Arc<RwLock<Self>> {
             Arc::new(RwLock::new(Self {
                 vote_messages: Vec::new(),
+                ping_messages: Vec::new(),
             }))
         }
     }
@@ -365,17 +442,22 @@
 
         fn store_batch(&mut self, msgs: Vec<SolanaMessage>) -> AlpenGlowResult<()> {
             for m in msgs {
-<<<<<<< HEAD
-                if let Ok(m) = VoteMessage::from_solana_message(&m) {
-                    self.vote_messages.push(m);
-=======
-                match VoteMessage::from_solana_message(&m) {
-                    Ok(m) => {
-                        m.log();
-                        self.vote_messages.push(m);
-                    }
-                    Err(e) => println!("err {:?}", e),
->>>>>>> ce7641f5
+                match m.message_type {
+                    MessageType::Vote => match VoteMessage::from_solana_message(&m) {
+                        Ok(m) => {
+                            m.log();
+                            self.vote_messages.push(m);
+                        }
+                        Err(e) => println!("err {:?}", e),
+                    },
+                    MessageType::Ping => match PingMessage::from_solana_message(&m) {
+                        Ok(m) => {
+                            m.log();
+                            self.ping_messages.push(m);
+                        }
+                        Err(e) => println!("err {:?}", e),
+                    },
+                    _ => warn!("message type not implemented"),
                 }
             }
 
